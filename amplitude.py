from base64 import b64decode

import boto3
import hashlib
import hmac
import json
import os
import requests
import sys
import threading
import time
import zlib

AMPLITUDE_API_KEY = os.environ["FXA_AMPLITUDE_API_KEY"]
HMAC_KEY = os.environ["FXA_AMPLITUDE_HMAC_KEY"]

# For crude pre-emptive rate-limit obedience.
MAX_EVENTS_PER_BATCH = 10
MAX_BATCHES_PER_SECOND = 100
MIN_BATCH_INTERVAL = 1.0 / MAX_BATCHES_PER_SECOND

IDENTIFY_VERBS = ("$set", "$setOnce", "$add", "$append", "$unset")

# Cargo-culted from the internet. zlib >= 1.2.3.5 apparently supports
# specifying wbits=0 but that didn't work for me locally. This did.
ZLIB_WBITS = 32 + zlib.MAX_WBITS

def kms_decrypt_env(key):
    """Decrypt environment variable"""
    return kms_decrypt(b64decode(os.environ[key]))

def kms_decrypt(encrypted_data):
    """Decrypt KMS variables"""
    res = boto3.client("kms").decrypt(
        CiphertextBlob=encrypted_data,
    )
    return res["Plaintext"].decode("utf-8")

if "LAMBDA_TASK_ROOT" in os.environ:
    AMPLITUDE_API_KEY = str(kms_decrypt_env("FXA_AMPLITUDE_API_KEY"))
    HMAC_KEY = str(kms_decrypt_env("FXA_AMPLITUDE_HMAC_KEY"))

def handle (message, context):
    # http://docs.aws.amazon.com/AmazonS3/latest/dev/notification-content-structure.html
    if (type(message) is str):
        message = json.loads(message)
    records = message["Records"]

    for record in records:
        if record["eventSource"] != "aws:s3":
            continue

        print record["s3"]["bucket"]["name"], record["s3"]["object"]["key"]

        s3 = boto3.resource("s3", region_name=record["awsRegion"])
        s3_object = s3.Object(record["s3"]["bucket"]["name"], record["s3"]["object"]["key"])

        # This will fail if the data is not compressed.
        process_compressed(s3_object.get()["Body"].read())

def process_compressed (data):
    events = ""
    batches = None

    for chunk in decompress(data):
        events += chunk
        partitioned_events = partition_available_events(events)
        if is_partitioned(partitioned_events):
            events = partitioned_events[2]
            batches = process(partitioned_events[0], is_last_call = False)

    process(events, batches)

def decompress (data):
    decompressor = zlib.decompressobj(ZLIB_WBITS)
    for chunk in data:
        decompressed = decompressor.decompress(chunk)
        if decompressed:
            yield decompressed

def partition_available_events (events):
    partitioned_events = events.rpartition("\n")

    if not is_partitioned(partitioned_events):
        partitioned_events = events.rpartition("\r")

    return partitioned_events

def is_partitioned (partition):
    return partition[1] != ""

def process (events, batches = {"identify": [], "event": []}, is_last_call = True):
    for event_string in events.splitlines():
        event = json.loads(event_string)

        if "Fields" in event:
            # Auth server events are wrapped inside a `Fields` property.
            event = event["Fields"]
            if "op" in event and "data" in event:
                # Mailer events have an extra layer of indirection.
                event = json.loads(event["data"])
            else:
                # Non-mailer events have stringified `event_properties` and `user_properties`.
                if "event_properties" in event:
                    event["event_properties"] = json.loads(event["event_properties"])
                if "user_properties" in event:
                    event["user_properties"] = json.loads(event["user_properties"])

        if not is_event_ok(event):
            print "skipping malformed event", event
            continue

        user_id = device_id = None
        insert_id_hmac = hmac.new(HMAC_KEY, digestmod=hashlib.sha256)

        if "user_id" in event:
            user_id_hmac = hmac.new(HMAC_KEY, event["user_id"], hashlib.sha256)
            user_id = event["user_id"] = user_id_hmac.hexdigest()
            insert_id_hmac.update(user_id)

        if "device_id" in event:
            device_id = event["device_id"]
            insert_id_hmac.update(device_id)

        if "session_id" in event:
            insert_id_hmac.update(str(event["session_id"]))

        insert_id_hmac.update(event["event_type"])
        insert_id_hmac.update(str(event["time"]))
        event["insert_id"] = insert_id_hmac.hexdigest()

        if contains_identify_verbs(event["user_properties"]):
            result = process_identify_verbs(event["user_properties"])
            batches["identify"].append({"user_id": user_id, "device_id": device_id,
                                        "user_properties": result["identify"]})
            event["user_properties"] = result["pruned"]

        batches["event"].append(event)
        if len(batches["event"]) == MAX_EVENTS_PER_BATCH:
            send(batches)
            batches["identify"] = []
            batches["event"] = []

    if not is_last_call:
        return batches

    if len(batches["event"]) > 0:
        send(batches)

def is_event_ok (event):
    # https://amplitude.zendesk.com/hc/en-us/articles/204771828#keys-for-the-event-argument
    return ("device_id" in event or "user_id" in event) and "event_type" in event and "time" in event

def contains_identify_verbs (user_properties):
    return reduce(lambda contains, verb: contains or verb in user_properties, IDENTIFY_VERBS, False)

def process_identify_verbs (user_properties):
    def split (payloads, key):
        payloads["identify" if key in IDENTIFY_VERBS else "pruned"][key] = user_properties[key]
        return payloads

    return reduce(split, user_properties.keys(), {"identify": {}, "pruned": {}})

def send (batches):
<<<<<<< HEAD
    batch_interval = time.time() - send.batch_time
    if batch_interval < MIN_BATCH_INTERVAL:
        time.sleep(MIN_BATCH_INTERVAL - batch_interval)

    print "sending, identify: {}, event: {}".format(len(batches["identify"]), len(batches["event"]))

=======
>>>>>>> e77fd698
    if len(batches["identify"]) > 0:
        # Because the Identify API is slow and we don't handle the response,
        # we can move it to a worker thread to improve overall throughput.
        identify_thread = threading.Thread(target = send_identify, args = (json.dumps(batches["identify"]),))
        identify_thread.start()

    # https://amplitude.zendesk.com/hc/en-us/articles/204771828#request-format
    response = requests.post("https://api.amplitude.com/httpapi",
                             data={"api_key": AMPLITUDE_API_KEY, "event": json.dumps(batches["event"])})

    # For want of a better error-handling mechanism,
    # one failed request fails an entire dump from S3.
    response.raise_for_status()

    send.batch_time = time.time()

send.batch_time = 0

def send_identify (identification):
    # https://amplitude.zendesk.com/hc/en-us/articles/205406617-Identify-API-Modify-User-Properties#request-format
    requests.post("https://api.amplitude.com/identify",
                  data = {"api_key": AMPLITUDE_API_KEY, "identification": identification})

if __name__ == "__main__":
    argc = len(sys.argv)
    if argc == 1:
        process(sys.stdin.read())
    elif argc == 2:
        with open(sys.argv[1]) as f:
            process_compressed(f)
    else:
        sys.exit("Usage: {} <path-to-gzipped-log-file>\nOR pipe uncompressed logs via stdin".format(sys.argv[0]))
<|MERGE_RESOLUTION|>--- conflicted
+++ resolved
@@ -162,15 +162,10 @@
     return reduce(split, user_properties.keys(), {"identify": {}, "pruned": {}})
 
 def send (batches):
-<<<<<<< HEAD
     batch_interval = time.time() - send.batch_time
     if batch_interval < MIN_BATCH_INTERVAL:
         time.sleep(MIN_BATCH_INTERVAL - batch_interval)
 
-    print "sending, identify: {}, event: {}".format(len(batches["identify"]), len(batches["event"]))
-
-=======
->>>>>>> e77fd698
     if len(batches["identify"]) > 0:
         # Because the Identify API is slow and we don't handle the response,
         # we can move it to a worker thread to improve overall throughput.
